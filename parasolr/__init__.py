--- conflicted
+++ resolved
@@ -1,11 +1,7 @@
 
 default_app_config = 'parasolr.apps.ParasolConfig'
 
-<<<<<<< HEAD
-__version_info__ = (0, 5, 1, None)
-=======
 __version_info__ = (0, 5, 2, None)
->>>>>>> 81160aed
 
 # Dot-connect all but the last. Last is dash-connected if not None.
 __version__ = '.'.join([str(i) for i in __version_info__[:-1]])
