--- conflicted
+++ resolved
@@ -9,14 +9,9 @@
 # allow setup.py to be run from any path
 os.chdir(os.path.normpath(os.path.join(os.path.abspath(__file__), os.pardir)))
 
-<<<<<<< HEAD
-REQUIREMENTS = ['django>=1.11', 'requests', 'attrdict', 'progressbar2']
-# NOTE: progressbar only needed for index script; make optional?
-TEST_REQUIREMENTS = ['pytest', 'pytest-django', 'pytest-cov']
-=======
-REQUIREMENTS = ['requests', 'attrdict']
+REQUIREMENTS = ['requests', 'attrdict', 'progressbar2']
+# NOTE: progressbar only needed for django index script; make optional?
 TEST_REQUIREMENTS = ['pytest', 'pytest-cov']
->>>>>>> bc44daca
 DEV_REQUIREMENTS = ['sphinx']
 # django integration is optional
 DJANGO_REQUIREMENTS = ['django>=1.11', 'pytest-django']
