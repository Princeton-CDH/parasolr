--- conflicted
+++ resolved
@@ -16,11 +16,7 @@
   directories:
     - downloads
 install:
-<<<<<<< HEAD
-- if [ ! -z $DJANGO]; then pip install -q Django==$DJANGO pytest-django; fi
-=======
-- if [ ! -z $DJANGO ]; then pip install -q Django==$DJANGO; fi
->>>>>>> de96781c
+- if [ ! -z $DJANGO ]; then pip install -q Django==$DJANGO pytest-django; fi
 - pip install -e .
 - pip install -e '.[test]'
 - pip install codecov
