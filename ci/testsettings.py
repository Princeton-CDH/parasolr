--- conflicted
+++ resolved
@@ -21,20 +21,10 @@
 # Default CI test settings; imported by parasol.solr.test_solr as testsettings
 # from top level project folder
 SOLR_CONNECTIONS = {
-<<<<<<< HEAD
-    'test': {
+    'default': {
+        # default config for testing pytest plugin
         'URL': 'http://localhost:8983/solr/',
-        'COLLECTION': 'parasol_test',
-        # aggressive commitWithin for test only
-        'COMMITWITHIN': 750,
-        'CONFIGSET': 'basic_configs'
-    },
-    # default config for testing pytest plugin
-    'default': {
-        'URL': 'http://localhost:8983/solr/',
-        'COLLECTION': 'myplugin'
-=======
-    'default': {
+        'COLLECTION': 'myplugin',
         'TEST': {
             'URL': 'http://localhost:8983/solr/',
             'COLLECTION': 'parasol_test',
@@ -42,6 +32,5 @@
             'COMMITWITHIN': 750,
             'CONFIGSET': 'basic_configs'
         }
->>>>>>> 6b111665
     }
 }