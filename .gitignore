--- conflicted
+++ resolved
@@ -1,9 +1,6 @@
-<<<<<<< HEAD
-=======
 # Sphinx doc build artifacts
 _build/
 
->>>>>>> aa0be0ee
 # top level test settings
 /testsettings.py
 
