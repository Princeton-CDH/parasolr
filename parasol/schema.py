"""
Solr schema configuration and management.

Extend :class:`SolrSchema` for your project and configure
the fields, field types, and copy fields you want defined in Solr.
Fields should be defined using :class:`SolrField` and field types
with :class:`SolrAnalyzer` and :class:`SolrFieldType`.
For example::

    from parasol import schema

    class MySolrSchema(schema.SolrSchema):
        '''Project Solr schema configuration'''

        # field declarations
        author = schema.SolrField('text_en')
        author_exact = schema.SolrStringField()
        title = schema.SolrField('text_en')
        title_nostem = schema.SolrStringField()
        subtitle = schema.SolrField('text_en')
        collections = schema.SolrField('text_en', multivalued=True)

        #: copy fields, for facets and variant search options
        copy_fields = {
            'author': 'author_exact',
            'collections': 'collections_s',
            'title': ['title_nostem', 'title_s'],
            'subtitle': 'subtitle_s',
        }

Copy fields should be a dictionary of source and destination fields; both single
value and list are supported for destination.

If you want to define a custom field type, you can define an
analyzer for use in one or more field type declarations::

    class UnicodeTextAnalyzer(schema.SolrAnalyzer):
        '''Solr text field analyzer with unicode folding. Includes all standard
        text field analyzers (stopword filters, lower case, possessive, keyword
        marker, porter stemming) and adds ICU folding filter factory.
        '''
        tokenizer = 'solr.StandardTokenizerFactory'
        filters = [
            {"class": "solr.StopFilterFactory", "ignoreCase": True,
             "words": "lang/stopwords_en.txt"},
            {"class": "solr.LowerCaseFilterFactory"},
            {"class": "solr.EnglishPossessiveFilterFactory"},
            {"class": "solr.KeywordMarkerFilterFactory"},
            {"class": "solr.PorterStemFilterFactory"},
            {"class": "solr.ICUFoldingFilterFactory"},
        ]


    class SolrTextField(schema.SolrTypedField):
        field_type = 'text_en'

    class MySolrSchema(schema.SolrSchema):
        '''Schema configuration with custom field types'''

        text_en = schema.SolrFieldType('solr.TextField',
                                   analyzer=UnicodeFoldingTextAnalyzer)

        content = SolrTextField()


To update your configured solr core with your schema, run::

    python manage.py solr_schema

This will automatically find your :class:`SolrSchema` subclass and
apply changes.  See :mod:`~parasol.management.commands.solr_schema`
manage command documentation for more details.

-------------------------

"""

import logging
from typing import Any, Optional

from attrdict import AttrDefault

from parasol.solr.client import SolrClient


logger = logging.getLogger(__name__)


class SolrField:
    """A descriptor for declaring a solr field on a :class:`SolrSchema`
    instance.

    Args:
        fieldtype: The type of Solr field.
        required: Whether the field is required.
        multivalues: Whether the field is multi-valued.

    Raises:
        AttributeError: If ``__set__`` is called.
    """

    def __init__(self, fieldtype: str, required: bool=False,
                 multivalued: bool=False):
        self.type = fieldtype
        self.required = required
        self.multivalued = multivalued

    def __get__(self, obj, objtype):
        return {'type': self.type, 'required': self.required,
                'multiValued': self.multivalued}

    def __set__(self, obj, val):
        # enforce read-only descriptor
        raise AttributeError


class SolrTypedField(SolrField):
    """Base class for typed solr field descriptor. For use with your own
    field types, extend and set :attr:`field_type`.

    Args:
        *args: Arguments as passsed to :class:`SolrField`.
        **kwargs: Keyword arguments as passed to :class:`SolrField`.
    """
    field_type = None

    def __init__(self, *args: Any, **kwargs: Any):
        super().__init__(self.field_type, *args, **kwargs)


class SolrStringField(SolrTypedField):
    """Solr string field."""
    field_type = 'string'


class SolrAnalyzer:
<<<<<<< HEAD
    """Base class for declaring  solr field analyzers with tokenizer and
    filters. Extend and use with :class:`SolrFieldType`."""
=======
    """Class to declare a solr field analyzer with tokenizer and filters,
    for use with :class:`SolrFieldType`.
    """
>>>>>>> 9ad434e3

    #: string name of the tokenizer to use
    tokenizer = None
    #: list of the filters to apply
    filters = None

    @classmethod
    def as_solr_config(cls):
        """ """
        return {
            'tokenizer': {
                'class': cls.tokenizer
            },
            'filters': cls.filters
        }


class SolrFieldType:
    """A descriptor for declaring and configure a solr field type on
<<<<<<< HEAD
    a :class:`SolrSchema` instance.
=======
    a :class:`SolrSchema`instance.

    Args:
        field_class: The class of the SolrField
        analyzer: The name of the Solr analyzer to use on the field.

    Raises:
        AttributeError: If __set__ is called.
>>>>>>> 9ad434e3
    """
    def __init__(self, field_class: str, analyzer: str):
        self.field_class = field_class
        self.analyzer = analyzer

    def __get__(self, obj, objtype):
        # return format neded for declaring field type
        return {
            'class': self.field_class,
            'analyzer': self.analyzer.as_solr_config()
        }

    def __set__(self, obj, val):
        # enforce read-only descriptor
        raise AttributeError


class SolrSchema:
    """Solr schema configuration."""

    #: dictionary of copy fields to be configured
    #: key is source field, value is destination field or list of fields
    copy_fields = {}

    @classmethod
    def get_configuration(cls):
        """Find a SolrSchema subclass for use as schema configuration.
        Currently only supports one schema configuration.
        """
        subclasses = cls.__subclasses__()
        if not subclasses:
            raise Exception('No Solr schema configuration found')
        elif len(subclasses) > 1:
            raise Exception('Currently only one Solr schema configuration is supported (found %d)' \
                             % len(subclasses))

        return subclasses[0]

    @classmethod
    def get_field_names(cls) -> list:
        """iterate over class attributes and return all that are instances of
        :class:`SolrField`.

        Returns:
            List of attributes that are :class:`SolrField`.
        """
        return [attr_name for attr_name, attr_type in cls.__dict__.items()
                if isinstance(attr_type, SolrField)]

    @classmethod
    def get_field_types(cls) -> list:
        """iterate over class attributes and return all that are instances of
        :class:`SolrFieldType`.

        Returns:
            List of attriubtes that are :class:`SolrFieldType`.
        """
        return [attr_name for attr_name, attr_type in cls.__dict__.items()
                if isinstance(attr_type, SolrFieldType)]

    @classmethod
    def configure_fields(cls, solr: SolrClient) -> AttrDefault:
        """Update the configured Solr instance schema to match
        the configured fields.

        Calls :meth:`configure_copy_fields` after
        new fields have been created and before old fields are removed,
        since an outdated copy field could prevent removal.

        Args:
          solr: A configured Solr instance schem.

        Returns:
            :class:`attrdict.AttrDefault` with counts for added,
            updated, and deleted fields.
        """

        current_fields = [field.name for field in solr.schema.list_fields()]
        configured_field_names = cls.get_field_names()

        # use attrdict instead of defaultdict since we have attrmap
        stats = AttrDefault(int, {})

        for field_name in configured_field_names:
            field_opts = getattr(cls, field_name)
            if field_name not in current_fields:
                logger.debug('Adding schema field %s %s', field_name, field_opts)
                solr.schema.add_field(name=field_name, **field_opts)
                stats.added += 1
            else:
                # NOTE: currently no check if field configuration has changed
                logger.debug('Replace schema field %s %s', field_name, field_opts)
                solr.schema.replace_field(name=field_name, **field_opts)
                stats.replaced += 1

        # copy fields need to be configured *after* fields are added
        # but before old fields are removed, because a copy field
        # that references an outdated field will prevent removal
        cls.configure_copy_fields(solr)

        # remove previously defined fields that are no longer current
        for field_name in current_fields:
            # don't remove special fields!
            if field_name == 'id' or field_name.startswith('_'):
                continue
            if field_name not in configured_field_names:
                stats.deleted += 1
                logger.debug('Delete schema field %s', field_name)
                solr.schema.delete_field(field_name)

        return stats

    @classmethod
    def configure_copy_fields(cls, solr: SolrClient) -> None:
        """Update configured Solr instance schema with copy fields.

        Args:
            solr: Configured Solr Schema.
        """

        # get list of currently configured copy fields
        solr_copy_fields = solr.schema.list_copy_fields()
        # create a dictionary lookup of existing copy fields from Solr
        # source field -> list of destination fields
        cp_fields = AttrDefault(list, {})
        for copyfield in solr_copy_fields:
            cp_fields[copyfield.source].append(copyfield.dest)

        # add copy fields that are not already defined
        for source, dest in cls.copy_fields.items():
            if source not in cp_fields or dest not in cp_fields[source]:
                logger.debug('Adding copy field %s %s', source, dest)
                solr.schema.add_copy_field(source, dest)

        # delete previous copy fields that are no longer wanted
        for cp_field in solr_copy_fields:
            dest = cls.copy_fields.get(cp_field.source, None)
            # check multiple conditions for copy field deletion
            delete = False
            # - source field is not in configured copy fields at all
            if cp_field.source not in cls.copy_fields:
                delete = True
            # - configured destination is a list and value is not present
            elif isinstance(dest, list):
                if cp_field.dest not in dest:
                    delete = True
            # - not a list and value does not match
            elif cp_field.dest != dest:
                delete = True

            if delete:
                logger.debug('Deleting copy field %(source)s %(dest)s', cp_field)
                solr.schema.delete_copy_field(cp_field.source, cp_field.dest)

    @classmethod
    def configure_fieldtypes(cls, solr: SolrClient) -> AttrDefault:
        """Update the configured Solr instance so the schema includes
        the configured field types, if any.

        Args:
            solr: A configured Solr instance.

        Returns:
            :class:`attrdict.AttrDefault` with counts for updated
            and added field types.
        """

        configured_field_types = cls.get_field_types()

        stats = AttrDefault(int, {})

        # if none are configured, nothing to do
        if not configured_field_types:
            return stats

        # convert list return into dictionary keyed on field type name
        current_field_types = {ftype['name']: ftype
                               for ftype in solr.schema.list_field_types()}

        for field_type in configured_field_types:
            field_type_opts = getattr(cls, field_type)
            # add name for comparison with current config
            field_type_opts['name'] = field_type
            if field_type in current_field_types:
                # if field exists [but definition has changed, ] replace it
                # NOTE: could add logic to only update when the field type
                # configuration has changed, but simple dict comparison
                # does not recognize as equal even when the config has
                # not changed
                stats.updated += 1
                logger.debug('Updating field type %s with options %s', field_type, field_type_opts)
                solr.schema.replace_field_type(**field_type_opts)

            # otherwise, create as a new field type
            else:
                stats.added += 1
                logger.debug('Adding field type %s with options %s', field_type, field_type_opts)
                solr.schema.add_field_type(**field_type_opts)

            # NOTE: currently no deletion support; would need to keep
            # a list of predefined Solr field types to check against,
            # which might change, so could be unreliable

        return stats<|MERGE_RESOLUTION|>--- conflicted
+++ resolved
@@ -134,14 +134,9 @@
 
 
 class SolrAnalyzer:
-<<<<<<< HEAD
-    """Base class for declaring  solr field analyzers with tokenizer and
-    filters. Extend and use with :class:`SolrFieldType`."""
-=======
     """Class to declare a solr field analyzer with tokenizer and filters,
     for use with :class:`SolrFieldType`.
     """
->>>>>>> 9ad434e3
 
     #: string name of the tokenizer to use
     tokenizer = None
@@ -161,10 +156,6 @@
 
 class SolrFieldType:
     """A descriptor for declaring and configure a solr field type on
-<<<<<<< HEAD
-    a :class:`SolrSchema` instance.
-=======
-    a :class:`SolrSchema`instance.
 
     Args:
         field_class: The class of the SolrField
@@ -172,7 +163,6 @@
 
     Raises:
         AttributeError: If __set__ is called.
->>>>>>> 9ad434e3
     """
     def __init__(self, field_class: str, analyzer: str):
         self.field_class = field_class
