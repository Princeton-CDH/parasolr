--- conflicted
+++ resolved
@@ -62,13 +62,8 @@
         self._post_field('add-field-type', **field_kwargs)
 
     def delete_field_type(self, name):
-<<<<<<< HEAD
-        '''Delete a field type from the Solr collection or core'''
-        self._post_field('delete-field-type', name=name)
-=======
        """Delete a field type from the Solr collection or core"""
        self._post_field('delete-field-type', name=name)
->>>>>>> bc44daca
 
     def replace_field_type(self, **field_kwargs):
         """Provide a full definition to replace a field"""
