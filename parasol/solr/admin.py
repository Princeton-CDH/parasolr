--- conflicted
+++ resolved
@@ -27,21 +27,12 @@
         self.make_request('get', self.url, params=params)
 
     def reload(self, core):
-<<<<<<< HEAD
-        '''Reload a core'''
-        params = {'core': core, 'action': 'RELOAD'}
-        return self.make_request('get', self.url, params=params)
-
-    def status(self, core='', **kwargs):
-        '''Get the status of all cores or one core.'''
-=======
         """Reload a core"""
         params = {'core': core, 'action': 'RELOAD'}
         return self.make_request('get', self.url, params=params)
 
     def status(self, core=''):
         """Get the status of all cores or one core."""
->>>>>>> bc44daca
         params = {}
         if core:
             params['core'] = core
@@ -52,17 +43,10 @@
         )
 
     def ping(self, core):
-<<<<<<< HEAD
-        '''Ping a core to check status.
-
-        returns: True if core status is OK, otherwise False.
-        '''
-=======
         """Ping a core to check status.
 
         returns: True if core status is OK, otherwise False.
         """
->>>>>>> bc44daca
         ping_url = '/'.join([self.solr_url.rstrip('/'), core, 'admin', 'ping'])
         response = self.make_request('get', ping_url)
         # ping returns 404 if core does not exist (make request returns None)
