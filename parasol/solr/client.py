import inspect
import json
import logging
import sys
import time
from urllib.parse import urljoin

from attrdict import AttrDict
import requests

# provide Django integration Django if installed
try:
    import django
    from django.conf import settings
    from django.core.exceptions import ImproperlyConfigured
except ImportError:
    django = None


from parasol import __version__ as parasol_version
from parasol.solr.base import ClientBase
from parasol.solr.schema import Schema
from parasol.solr.update import Update
from parasol.solr.admin import CoreAdmin


logger = logging.getLogger(__name__)

class QueryReponse:
    '''Thin wrapper to give access to Solr select responses.'''
    def __init__(self, response):
        self.numFound = response.response.numFound
        self.start = response.response.start
        self.docs = response.response.docs
        self.params = response.responseHeader.params


class SolrClient(ClientBase):
    '''Class to aggregate all of the other Solr APIs and settings.'''

<<<<<<< HEAD
class SolrClient:
    '''Base class for all SolrClient with sane development defaults'''
    #: Url for solr base instance
    solr_url = 'http://localhost:8983/solr'
=======
>>>>>>> 0a8f087e
    #: core admin handler
    core_admin_handler = 'admin/cores'
    #: select handler
    select_handler = 'select'
    #: schema handler
    schema_handler = 'schema'
    # update handler
    update_handler = 'update'
    #: core or collection
    collection = ''
    # commitWithin definition
    commitWithin = 1000

    def __init__(self, solr_url, collection, commitWithin=None, session=None):

<<<<<<< HEAD
    def __init__(self, url, collection='', *args, **kwargs):
        # For now, a generous init that will override valuesbut not
        # choke on an unexpected one.
        self.url = url
        self.collection = collection
        for key, value in kwargs.items():
            setattr(self, key, value)
=======
        # Go ahead and create a session if one is not passed in
        super().__init__(session=session)
>>>>>>> 0a8f087e

        self.solr_url = solr_url
        self.collection = collection
        if commitWithin:
            self.commitWithin = commitWithin
        self.session.headers = {
            'User-Agent': 'parasol/%s (python-requests/%s)' % \
                (parasol_version, requests.__version__)
        }

        # attach remainder of API using a common session
        # and common settings
        self.schema = Schema(
                self.solr_url,
                self.collection,
                self.schema_handler,
                self.session
            )
        self.update = Update(
            self.solr_url,
            self.collection,
            self.update_handler,
            self.commitWithin
        )
        self.core_admin = CoreAdmin(
            self.solr_url,
            self.core_admin_handler,
            self.session)

    def query(self, **kwargs):
        '''Perform a query with the specified kwargs and return a response or
        None on error.'''
        url = self.build_url(self.solr_url, self.collection,
                             self.select_handler)
        # use POST for efficiency and send as x-www-form-urlencoded
        headers = {'content-type': 'application/x-www-form-urlencoded'}
        response = self.make_request(
            'post',
            url,
            headers=headers,
            params=kwargs
        )
        if response:
<<<<<<< HEAD
            return response.json()
        return None


if django:

    class DjangoSolrClient(SolrClient):
        ''':class:`SolrClient` subclass that automatically pulls configuration
        from django settings.  Expected configuration format:

            SOLR_CONNECTIONS = {
                'default': {
                    'URL': 'http://localhost:8983/solr/',
                    'COLLECTION': 'mycore'
                }
            }

        Collection can be omitted when connecting to a single-core Solr
        instance.
        '''

        def __init__(self, *args, **kwargs):
            solr_opts = getattr(settings, 'SOLR_CONNECTIONS', None)
            # no solr connection section at all
            if not solr_opts:
                raise ImproperlyConfigured('DjangoSolrClient requires SOLR_CONNECTIONS in settings')

            default_solr = solr_opts.get('default', None)
            # no default config
            if not default_solr:
                raise ImproperlyConfigured('No "default" in SOLR_CONNECTIONS configuration')

            url = default_solr.get('URL', None)
            # URL is required
            if not url:
                raise ImproperlyConfigured('No URL in default SOLR_CONNECTIONS configuration')

            collection = default_solr.get('COLLECTION', '')
            logger.debug('Connecting to default Solr %s%s', url, collection)
            super().__init__(url, collection)
=======
            # queries return the search response for now
            return QueryReponse(response)
>>>>>>> 0a8f087e
<|MERGE_RESOLUTION|>--- conflicted
+++ resolved
@@ -38,13 +38,6 @@
 class SolrClient(ClientBase):
     '''Class to aggregate all of the other Solr APIs and settings.'''
 
-<<<<<<< HEAD
-class SolrClient:
-    '''Base class for all SolrClient with sane development defaults'''
-    #: Url for solr base instance
-    solr_url = 'http://localhost:8983/solr'
-=======
->>>>>>> 0a8f087e
     #: core admin handler
     core_admin_handler = 'admin/cores'
     #: select handler
@@ -59,19 +52,8 @@
     commitWithin = 1000
 
     def __init__(self, solr_url, collection, commitWithin=None, session=None):
-
-<<<<<<< HEAD
-    def __init__(self, url, collection='', *args, **kwargs):
-        # For now, a generous init that will override valuesbut not
-        # choke on an unexpected one.
-        self.url = url
-        self.collection = collection
-        for key, value in kwargs.items():
-            setattr(self, key, value)
-=======
         # Go ahead and create a session if one is not passed in
         super().__init__(session=session)
->>>>>>> 0a8f087e
 
         self.solr_url = solr_url
         self.collection = collection
@@ -115,9 +97,8 @@
             params=kwargs
         )
         if response:
-<<<<<<< HEAD
-            return response.json()
-        return None
+            # queries return the search response for now
+            return QueryReponse(response)
 
 
 if django:
@@ -156,7 +137,3 @@
             collection = default_solr.get('COLLECTION', '')
             logger.debug('Connecting to default Solr %s%s', url, collection)
             super().__init__(url, collection)
-=======
-            # queries return the search response for now
-            return QueryReponse(response)
->>>>>>> 0a8f087e
